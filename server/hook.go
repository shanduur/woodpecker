// Copyright 2018 Drone.IO Inc.
//
// Licensed under the Apache License, Version 2.0 (the "License");
// you may not use this file except in compliance with the License.
// You may obtain a copy of the License at
//
//      http://www.apache.org/licenses/LICENSE-2.0
//
// Unless required by applicable law or agreed to in writing, software
// distributed under the License is distributed on an "AS IS" BASIS,
// WITHOUT WARRANTIES OR CONDITIONS OF ANY KIND, either express or implied.
// See the License for the specific language governing permissions and
// limitations under the License.

package server

import (
	"context"
	"crypto/sha256"
	"encoding/json"
	"fmt"
	"math/rand"
	"net/http"
	"regexp"
	"strconv"
	"time"

	"github.com/gin-gonic/gin"

	"github.com/Sirupsen/logrus"
	"github.com/laszlocph/drone-oss-08/model"
	"github.com/laszlocph/drone-oss-08/remote"
	"github.com/laszlocph/drone-oss-08/shared/httputil"
	"github.com/laszlocph/drone-oss-08/shared/token"
	"github.com/laszlocph/drone-oss-08/store"

	"github.com/laszlocph/drone-oss-08/cncd/pipeline/pipeline/frontend/yaml"
	"github.com/laszlocph/drone-oss-08/cncd/pipeline/pipeline/rpc"
	"github.com/laszlocph/drone-oss-08/cncd/pubsub"
	"github.com/laszlocph/drone-oss-08/cncd/queue"
)

var skipRe = regexp.MustCompile(`\[(?i:ci *skip|skip *ci)\]`)

func init() {
	rand.Seed(time.Now().UnixNano())
}

func GetQueueInfo(c *gin.Context) {
	c.IndentedJSON(200,
		Config.Services.Queue.Info(c),
	)
}

func PauseQueue(c *gin.Context) {
	Config.Services.Queue.Pause()
	c.Status(http.StatusOK)
}

func ResumeQueue(c *gin.Context) {
	Config.Services.Queue.Resume()
	c.Status(http.StatusOK)
}

func BlockTilQueueHasRunningItem(c *gin.Context) {
	for {
		info := Config.Services.Queue.Info(c)
		if info.Stats.Running == 0 {
			break
		}
	}
	c.Status(http.StatusOK)
}

func PostHook(c *gin.Context) {
	remote_ := remote.FromContext(c)

	tmprepo, build, err := remote_.Hook(c.Request)
	if err != nil {
		logrus.Errorf("failure to parse hook. %s", err)
		c.AbortWithError(400, err)
		return
	}
	if build == nil {
		c.Writer.WriteHeader(200)
		return
	}
	if tmprepo == nil {
		logrus.Errorf("failure to ascertain repo from hook.")
		c.Writer.WriteHeader(400)
		return
	}

	// skip the build if any case-insensitive combination of the words "skip" and "ci"
	// wrapped in square brackets appear in the commit message
	skipMatch := skipRe.FindString(build.Message)
	if len(skipMatch) > 0 {
		logrus.Infof("ignoring hook. %s found in %s", skipMatch, build.Commit)
		c.Writer.WriteHeader(204)
		return
	}

	repo, err := store.GetRepoOwnerName(c, tmprepo.Owner, tmprepo.Name)
	if err != nil {
		logrus.Errorf("failure to find repo %s/%s from hook. %s", tmprepo.Owner, tmprepo.Name, err)
		c.AbortWithError(404, err)
		return
	}
	if !repo.IsActive {
		logrus.Errorf("ignoring hook. %s/%s is inactive.", tmprepo.Owner, tmprepo.Name)
		c.AbortWithError(204, err)
		return
	}

	// get the token and verify the hook is authorized
	parsed, err := token.ParseRequest(c.Request, func(t *token.Token) (string, error) {
		return repo.Hash, nil
	})
	if err != nil {
		logrus.Errorf("failure to parse token from hook for %s. %s", repo.FullName, err)
		c.AbortWithError(400, err)
		return
	}
	if parsed.Text != repo.FullName {
		logrus.Errorf("failure to verify token from hook. Expected %s, got %s", repo.FullName, parsed.Text)
		c.AbortWithStatus(403)
		return
	}

	if repo.UserID == 0 {
		logrus.Warnf("ignoring hook. repo %s has no owner.", repo.FullName)
		c.Writer.WriteHeader(204)
		return
	}
	var skipped = true
	if (build.Event == model.EventPush && repo.AllowPush) ||
		(build.Event == model.EventPull && repo.AllowPull) ||
		(build.Event == model.EventDeploy && repo.AllowDeploy) ||
		(build.Event == model.EventTag && repo.AllowTag) {
		skipped = false
	}

	if skipped {
		logrus.Infof("ignoring hook. repo %s is disabled for %s events.", repo.FullName, build.Event)
		c.Writer.WriteHeader(204)
		return
	}

	user, err := store.GetUser(c, repo.UserID)
	if err != nil {
		logrus.Errorf("failure to find repo owner %s. %s", repo.FullName, err)
		c.AbortWithError(500, err)
		return
	}

	// if the remote has a refresh token, the current access token
	// may be stale. Therefore, we should refresh prior to dispatching
	// the build.
	if refresher, ok := remote_.(remote.Refresher); ok {
		ok, _ := refresher.Refresh(user)
		if ok {
			store.UpdateUser(c, user)
		}
	}

	// fetch the build file from the remote
	configFetcher := &configFetcher{remote_: remote_, user: user, repo: repo, build: build}
	remoteYamlConfigs, err := configFetcher.Fetch()
	if err != nil {
		logrus.Errorf("error: %s: cannot find %s in %s: %s", repo.FullName, repo.Config, build.Ref, err)
		c.AbortWithError(404, err)
		return
	}

	if branchFiltered(build, remoteYamlConfigs) {
		c.String(200, "Branch does not match restrictions defined in yaml")
		return
	}

<<<<<<< HEAD
	if zeroSteps(*build, remoteYamlConfigs) {
		c.String(200, "Step conditions yield zero runnable steps")
		return
	}

	if repo.IsGated { // This feature is not clear to me. Reenabling once better understood
		build.Status = model.StatusBlocked
	}

=======
>>>>>>> 2ad7e08a
	// update some build fields
	build.RepoID = repo.ID
	build.Verified = true
	build.Status = model.StatusPending

	if repo.IsGated && build.Sender != user.Login {
		build.Status = model.StatusBlocked
	}

	err = store.CreateBuild(c, build, build.Procs...)
	if err != nil {
		logrus.Errorf("failure to save commit for %s. %s", repo.FullName, err)
		c.AbortWithError(500, err)
		return
	}

	// persist the build config for historical correctness, restarts, etc
	for _, remoteYamlConfig := range remoteYamlConfigs {
		_, err := findOrPersistPipelineConfig(build, remoteYamlConfig)
		if err != nil {
			logrus.Errorf("failure to find or persist build config for %s. %s", repo.FullName, err)
			c.AbortWithError(500, err)
			return
		}
	}

	c.JSON(200, build)

	if build.Status == model.StatusBlocked {
		return
	}

	netrc, err := remote_.Netrc(user, repo)
	if err != nil {
		c.String(500, "Failed to generate netrc file. %s", err)
		return
	}

	envs := map[string]string{}
	if Config.Services.Environ != nil {
		globals, _ := Config.Services.Environ.EnvironList(repo)
		for _, global := range globals {
			envs[global.Name] = global.Value
		}
	}

	secs, err := Config.Services.Secrets.SecretListBuild(repo, build)
	if err != nil {
		logrus.Debugf("Error getting secrets for %s#%d. %s", repo.FullName, build.Number, err)
	}

	regs, err := Config.Services.Registries.RegistryList(repo)
	if err != nil {
		logrus.Debugf("Error getting registry credentials for %s#%d. %s", repo.FullName, build.Number, err)
	}

	// get the previous build so that we can send status change notifications
	last, _ := store.GetBuildLastBefore(c, repo, build.Branch, build.ID)

	b := procBuilder{
		Repo:  repo,
		Curr:  build,
		Last:  last,
		Netrc: netrc,
		Secs:  secs,
		Regs:  regs,
		Envs:  envs,
		Link:  httputil.GetURL(c.Request),
		Yamls: remoteYamlConfigs,
	}
	buildItems, err := b.Build()
	if err != nil {
		build.Status = model.StatusError
		build.Started = time.Now().Unix()
		build.Finished = build.Started
		build.Error = err.Error()
		store.UpdateBuild(c, build)
		return
	}

	err = store.FromContext(c).ProcCreate(build.Procs)
	if err != nil {
		logrus.Errorf("error persisting procs %s/%d: %s", repo.FullName, build.Number, err)
	}

	defer func() {
		for _, item := range buildItems {
			uri := fmt.Sprintf("%s/%s/%d", httputil.GetURL(c.Request), repo.FullName, build.Number)
			if len(buildItems) > 1 {
				err = remote_.Status(user, repo, build, uri, item.Proc)
			} else {
				err = remote_.Status(user, repo, build, uri, nil)
			}
			if err != nil {
				logrus.Errorf("error setting commit status for %s/%d: %v", repo.FullName, build.Number, err)
			}
		}
	}()

	publishToTopic(c, build, repo)
	queueBuild(build, repo, buildItems)
}

func branchFiltered(build *model.Build, remoteYamlConfigs []*remote.FileMeta) bool {
	for _, remoteYamlConfig := range remoteYamlConfigs {
		parsedPipelineConfig, err := yaml.ParseString(string(remoteYamlConfig.Data))
		if err == nil {
			if !parsedPipelineConfig.Branches.Match(build.Branch) && build.Event != model.EventTag && build.Event != model.EventDeploy {
			} else {
				return false
			}
		}
	}
	return true
}

// uses pass by value as procBuilder has side effects on build. Something to be fixed
func zeroSteps(build model.Build, remoteYamlConfigs []*remote.FileMeta) bool {
	b := procBuilder{
		Repo:  &model.Repo{},
		Curr:  &build,
		Last:  &model.Build{},
		Netrc: &model.Netrc{},
		Secs:  []*model.Secret{},
		Regs:  []*model.Registry{},
		Link:  "",
		Yamls: remoteYamlConfigs,
	}

	buildItems, err := b.Build()
	if err != nil {
		return false
	}
	if len(buildItems) == 0 {
		return true
	}

	return false
}

func findOrPersistPipelineConfig(build *model.Build, remoteYamlConfig *remote.FileMeta) (*model.Config, error) {
	sha := shasum(remoteYamlConfig.Data)
	conf, err := Config.Storage.Config.ConfigFindIdentical(build.RepoID, sha)
	if err != nil {
		conf = &model.Config{
			RepoID: build.RepoID,
			Data:   string(remoteYamlConfig.Data),
			Hash:   sha,
			Name:   sanitizePath(remoteYamlConfig.Name),
		}
		err = Config.Storage.Config.ConfigCreate(conf)
		if err != nil {
			// retry in case we receive two hooks at the same time
			conf, err = Config.Storage.Config.ConfigFindIdentical(build.RepoID, sha)
			if err != nil {
				return nil, err
			}
		}
	}

	buildConfig := &model.BuildConfig{
		ConfigID: conf.ID,
		BuildID:  build.ID,
	}
	err = Config.Storage.Config.BuildConfigCreate(buildConfig)
	if err != nil {
		return nil, err
	}

	return conf, nil
}

// publishes message to UI clients
func publishToTopic(c *gin.Context, build *model.Build, repo *model.Repo) {
	message := pubsub.Message{
		Labels: map[string]string{
			"repo":    repo.FullName,
			"private": strconv.FormatBool(repo.IsPrivate),
		},
	}
	buildCopy := *build
	buildCopy.Procs = model.Tree(buildCopy.Procs)
	message.Data, _ = json.Marshal(model.Event{
		Type:  model.Enqueued,
		Repo:  *repo,
		Build: buildCopy,
	})
	Config.Services.Pubsub.Publish(c, "topic/events", message)
}

func queueBuild(build *model.Build, repo *model.Repo, buildItems []*buildItem) {
	var tasks []*queue.Task
	for _, item := range buildItems {
		if item.Proc.State == model.StatusSkipped {
			continue
		}
		task := new(queue.Task)
		task.ID = fmt.Sprint(item.Proc.ID)
		task.Labels = map[string]string{}
		for k, v := range item.Labels {
			task.Labels[k] = v
		}
		task.Labels["platform"] = item.Platform
		task.Labels["repo"] = repo.FullName
		task.Dependencies = taskIds(item.DependsOn, buildItems)
		task.RunOn = item.RunsOn
		task.DepStatus = make(map[string]bool)

		task.Data, _ = json.Marshal(rpc.Pipeline{
			ID:      fmt.Sprint(item.Proc.ID),
			Config:  item.Config,
			Timeout: repo.Timeout,
		})

		Config.Services.Logs.Open(context.Background(), task.ID)
		tasks = append(tasks, task)
	}
	Config.Services.Queue.PushAtOnce(context.Background(), tasks)
}

func taskIds(dependsOn []string, buildItems []*buildItem) []string {
	taskIds := []string{}
	for _, dep := range dependsOn {
		for _, buildItem := range buildItems {
			if buildItem.Proc.Name == dep {
				taskIds = append(taskIds, fmt.Sprint(buildItem.Proc.ID))
			}
		}
	}
	return taskIds
}

func shasum(raw []byte) string {
	sum := sha256.Sum256(raw)
	return fmt.Sprintf("%x", sum)
}<|MERGE_RESOLUTION|>--- conflicted
+++ resolved
@@ -177,18 +177,11 @@
 		return
 	}
 
-<<<<<<< HEAD
 	if zeroSteps(*build, remoteYamlConfigs) {
 		c.String(200, "Step conditions yield zero runnable steps")
 		return
 	}
 
-	if repo.IsGated { // This feature is not clear to me. Reenabling once better understood
-		build.Status = model.StatusBlocked
-	}
-
-=======
->>>>>>> 2ad7e08a
 	// update some build fields
 	build.RepoID = repo.ID
 	build.Verified = true
