--- conflicted
+++ resolved
@@ -89,21 +89,20 @@
 		stmt: createIndexSenderRepos,
 	},
 	{
-<<<<<<< HEAD
+		name: "alter-table-add-repo-visibility",
+		stmt: alterTableAddRepoVisibility,
+	},
+	{
+		name: "update-table-set-repo-visibility",
+		stmt: updateTableSetRepoVisibility,
+	},
+	{
 		name: "alter-table-add-repo-seq",
 		stmt: alterTableAddRepoSeq,
 	},
 	{
 		name: "update-table-set-repo-seq",
 		stmt: updateTableSetRepoSeq,
-=======
-		name: "alter-table-add-repo-visibility",
-		stmt: alterTableAddRepoVisibility,
-	},
-	{
-		name: "update-table-set-repo-visibility",
-		stmt: updateTableSetRepoVisibility,
->>>>>>> 2341e09d
 	},
 }
 
@@ -461,7 +460,22 @@
 `
 
 //
-<<<<<<< HEAD
+// 013_add_column_repo_visibility.sql
+//
+
+var alterTableAddRepoVisibility = `
+ALTER TABLE repos ADD COLUMN repo_visibility VARCHAR(50)
+`
+
+var updateTableSetRepoVisibility = `
+UPDATE repos
+SET repo_visibility = (CASE
+  WHEN repo_private = true THEN 'public'
+  ELSE 'private'
+  END)
+`
+
+//
 // 014_add_column_repo_seq.sql
 //
 
@@ -475,19 +489,4 @@
   FROM builds
   WHERE builds.build_repo_id = repos.repo_id
 )
-=======
-// 013_add_column_repo_visibility.sql
-//
-
-var alterTableAddRepoVisibility = `
-ALTER TABLE repos ADD COLUMN repo_visibility VARCHAR(50)
-`
-
-var updateTableSetRepoVisibility = `
-UPDATE repos
-SET repo_visibility = (CASE
-  WHEN repo_private = true THEN 'public'
-  ELSE 'private'
-  END)
->>>>>>> 2341e09d
 `